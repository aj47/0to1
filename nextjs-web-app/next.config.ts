--- conflicted
+++ resolved
@@ -12,15 +12,12 @@
     // !! WARN !!
     ignoreBuildErrors: true,
   },
-<<<<<<< HEAD
-=======
   images: {
     domains: [
       'lh3.googleusercontent.com',  // Google user avatars
       'avatars.githubusercontent.com',  // GitHub avatars (in case you add GitHub auth)
     ],
   },
->>>>>>> e5b40f79
 };
 
 export default nextConfig;