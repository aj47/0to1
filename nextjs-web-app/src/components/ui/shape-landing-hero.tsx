"use client";

import { motion } from "framer-motion";
import { cn } from "../ui/utils";
import { useState, useEffect } from "react";

function ElegantShape({
  className,
  delay = 0,
  width = 400,
  height = 100,
  rotate = 0,
  gradient = "from-white/[0.08]",
}: {
  className?: string;
  delay?: number;
  width?: number;
  height?: number;
  rotate?: number;
  gradient?: string;
}) {
  return (
    <motion.div
      initial={{
        opacity: 0,
        y: -150,
        rotate: rotate - 15,
      }}
      animate={{
        opacity: 1,
        y: 0,
        rotate: rotate,
      }}
      transition={{
        duration: 2.4,
        delay,
        ease: [0.23, 0.86, 0.39, 0.96],
        opacity: { duration: 1.2 },
      }}
      className={cn("absolute", className)}
    >
      <motion.div
        animate={{
          y: [0, 15, 0],
        }}
        transition={{
          duration: 12,
          repeat: Number.POSITIVE_INFINITY,
          ease: "easeInOut",
        }}
        style={{
          width,
          height,
        }}
        className="relative"
      >
        <div
          className={cn(
            "absolute inset-0 rounded-full",
            "bg-gradient-to-r to-transparent",
            gradient,
            "backdrop-blur-[2px] border-2 border-white/[0.15]",
            "shadow-[0_8px_32px_0_rgba(255,255,255,0.1)]",
            "after:absolute after:inset-0 after:rounded-full",
            "after:bg-[radial-gradient(circle_at_50%_50%,rgba(255,255,255,0.2),transparent_70%)]"
          )}
        />
      </motion.div>
    </motion.div>
  );
}

function HeroGeometric({
  badge = "Design Collective",
  title1 = "Elevate Your Digital Vision",
  title2 = "Crafting Exceptional Websites",
  children,
}: {
  badge?: string;
  title1?: string;
  title2?: string;
  children?: React.ReactNode;
}) {
  const fadeUpVariants = {
    hidden: { opacity: 0, y: 30 },
    visible: (i: number) => ({
      opacity: 1,
      y: 0,
      transition: {
        duration: 1,
        delay: 0.5 + i * 0.2,
        ease: [0.25, 0.4, 0.25, 1],
      },
    }),
  };

  // Animated gradient positions for the title
  const [gradientPosition, setGradientPosition] = useState(0);
  
  // Animate the gradient
  useEffect(() => {
    const interval = setInterval(() => {
      setGradientPosition((prev) => (prev + 1) % 200);
    }, 50);
    return () => clearInterval(interval);
  }, []);
  
  // Gradient animation styles
  const gradientStyle = {
    backgroundSize: "200% 200%",
    backgroundPosition: `${gradientPosition}% 50%`,
  };

  // Check if title2 contains a number followed by 'x'
  const title2Parts = title2.match(/^(\d+)(x.*)$/);
  
  return (
    <div className="relative min-h-[100vh] w-full flex items-start justify-center overflow-hidden bg-[#030303]">
      <div className="absolute inset-0 bg-gradient-to-br from-indigo-500/[0.05] via-transparent to-rose-500/[0.05] blur-3xl" />

      <div className="absolute inset-0 overflow-hidden">
        <ElegantShape
          delay={0.3}
          width={600}
          height={140}
          rotate={12}
          gradient="from-indigo-500/[0.15]"
          className="left-[-10%] md:left-[-5%] top-[15%] md:top-[20%]"
        />

        <ElegantShape
          delay={0.5}
          width={500}
          height={120}
          rotate={-15}
          gradient="from-rose-500/[0.15]"
          className="right-[-5%] md:right-[0%] top-[70%] md:top-[75%]"
        />

        <ElegantShape
          delay={0.4}
          width={300}
          height={80}
          rotate={-8}
          gradient="from-violet-500/[0.15]"
          className="left-[5%] md:left-[10%] bottom-[5%] md:bottom-[10%]"
        />

        <ElegantShape
          delay={0.6}
          width={200}
          height={60}
          rotate={20}
          gradient="from-amber-500/[0.15]"
          className="right-[15%] md:right-[20%] top-[10%] md:top-[15%]"
        />

        <ElegantShape
          delay={0.7}
          width={150}
          height={40}
          rotate={-25}
          gradient="from-cyan-500/[0.15]"
          className="left-[20%] md:left-[25%] top-[5%] md:top-[10%]"
        />
      </div>

      <div className="relative z-10 container mx-auto px-4 md:px-6 pt-20 ">
<<<<<<< HEAD
        <motion.div
          custom={0}
          variants={fadeUpVariants}
          initial="hidden"
          animate="visible"
          className="absolute top-5 left-5 inline-flex items-center gap-2 px-4 py-2 rounded-full bg-white/[0.03] border border-white/[0.08] mb-2 md:mb-14"
        >
          <Circle className="h-3 w-3 fill-green-500/80" />
          {/* <span className="text-base text-white/60 tracking-wide">Chaos Coder</span> */}
        </motion.div>

=======
>>>>>>> e5b40f79
        <div className="max-w-3xl mx-auto text-center">
          <motion.div
            custom={1}
            variants={fadeUpVariants}
            initial="hidden"
            animate="visible"
          >
            <h1 className="text-4xl sm:text-6xl md:text-8xl font-bold mb-6 md:mb-8 tracking-tight">
              <span className="bg-clip-text text-transparent bg-gradient-to-b from-white to-white/80">
                {badge} {title1}
              </span>
              <br />
              {title2Parts ? (
                <span className="bg-clip-text text-transparent">
                  <span 
                    className="text-5xl sm:text-7xl md:text-9xl bg-clip-text text-transparent bg-gradient-to-r from-indigo-300 via-purple-300 to-rose-300"
                    style={gradientStyle}
                  >
                    {title2Parts[1]}
                  </span>
                  <span className="bg-gradient-to-r from-indigo-300 via-white/90 to-rose-300 bg-clip-text text-transparent">
                    {title2Parts[2]}
                  </span>
                </span>
              ) : (
                <span
                  className={cn(
                    "bg-clip-text text-transparent bg-gradient-to-r from-indigo-300 via-white/90 to-rose-300 "
                  )}
                >
                  {title2}
                </span>
              )}
            </h1>
          </motion.div>

          <motion.div
            custom={2}
            variants={fadeUpVariants}
            initial="hidden"
            animate="visible"
          >
            <p className="text-base sm:text-lg md:text-xl text-white/60 mb-8 font-light tracking-wide max-w-xl mx-auto px-4">
<<<<<<< HEAD
              Enter your prompt and we will spin up 9 separate websites
              {" "}
              <span className="bg-clip-text text-transparent bg-gradient-to-r from-indigo-300 via-white/90 to-rose-300 ">
                IN SECONDS
              </span>
              {" "}
              for you to chaotically edit!
=======
              Enter your prompt and we will spin up{" "}
              <span className="bg-clip-text text-transparent bg-gradient-to-r from-indigo-300 via-white/90 to-rose-300 ">
                many different
              </span>{" "}
              website designs for you to chaotically edit!
>>>>>>> e5b40f79
            </p>
          </motion.div>

          <motion.div
            custom={3}
            variants={fadeUpVariants}
            initial="hidden"
            animate="visible"
            className="mt-10"
          >
            {children}
          </motion.div>
        </div>
      </div>

      <div className="absolute inset-0 bg-gradient-to-t from-[#030303] via-transparent to-[#030303]/80 pointer-events-none" />
    </div>
  );
}

export { HeroGeometric };<|MERGE_RESOLUTION|>--- conflicted
+++ resolved
@@ -166,20 +166,6 @@
       </div>
 
       <div className="relative z-10 container mx-auto px-4 md:px-6 pt-20 ">
-<<<<<<< HEAD
-        <motion.div
-          custom={0}
-          variants={fadeUpVariants}
-          initial="hidden"
-          animate="visible"
-          className="absolute top-5 left-5 inline-flex items-center gap-2 px-4 py-2 rounded-full bg-white/[0.03] border border-white/[0.08] mb-2 md:mb-14"
-        >
-          <Circle className="h-3 w-3 fill-green-500/80" />
-          {/* <span className="text-base text-white/60 tracking-wide">Chaos Coder</span> */}
-        </motion.div>
-
-=======
->>>>>>> e5b40f79
         <div className="max-w-3xl mx-auto text-center">
           <motion.div
             custom={1}
@@ -223,21 +209,11 @@
             animate="visible"
           >
             <p className="text-base sm:text-lg md:text-xl text-white/60 mb-8 font-light tracking-wide max-w-xl mx-auto px-4">
-<<<<<<< HEAD
-              Enter your prompt and we will spin up 9 separate websites
-              {" "}
-              <span className="bg-clip-text text-transparent bg-gradient-to-r from-indigo-300 via-white/90 to-rose-300 ">
-                IN SECONDS
-              </span>
-              {" "}
-              for you to chaotically edit!
-=======
               Enter your prompt and we will spin up{" "}
               <span className="bg-clip-text text-transparent bg-gradient-to-r from-indigo-300 via-white/90 to-rose-300 ">
                 many different
               </span>{" "}
               website designs for you to chaotically edit!
->>>>>>> e5b40f79
             </p>
           </motion.div>
 
