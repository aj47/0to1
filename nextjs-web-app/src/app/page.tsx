"use client";

import React, { useState, useEffect, useRef } from "react";
import { useRouter } from "next/navigation";
import { HeroGeometric } from "@/components/ui/shape-landing-hero";
import { RainbowButton } from "@/components/ui/rainbow-button";
<<<<<<< HEAD
import { useTheme } from "@/context/ThemeContext";
import {
  FaTasks,
  FaBlog,
  FaUserTie,
  FaCalendarAlt,
  FaStore,
  FaRobot,
  FaQuestionCircle,
} from "react-icons/fa";
=======
import { SignupModal } from "@/components/SignupModal";
import { FaPlus, FaMinus, FaChevronDown, FaChevronUp } from "react-icons/fa";
import { MIN_NUM_GENERATIONS, MAX_NUM_GENERATIONS } from "@/context/GenerationsContext";
import { AlertModal } from "@/components/AlertModal";
import { toast } from "react-hot-toast";
import Image from "next/image";
import { DESIGN_STYLES, DEFAULT_STYLES } from "@/config/styles";
import { motion, AnimatePresence } from "framer-motion";
import { AuthService } from "@/lib/auth";
import { useAuth } from "@/context/AuthContext";
import { useGenerations } from "@/context/GenerationsContext";
import { User } from "@supabase/supabase-js";
import { ApiClient } from "@/lib/api-client";
import { useTheme } from "@/context/ThemeContext";
>>>>>>> e5b40f79

// Signup Modal Component
export function SignupModal({ isOpen, onClose }: { isOpen: boolean; onClose: () => void }) {
  const { theme } = useTheme();
  const router = useRouter();
  
  if (!isOpen) return null;
  
  return (
    <motion.div 
      initial={{ opacity: 0 }}
      animate={{ opacity: 1 }}
      exit={{ opacity: 0 }}
      className="fixed inset-0 z-50 flex items-center justify-center bg-black/50 backdrop-blur-sm"
    >
      <motion.div 
        initial={{ scale: 0.9, y: 20 }}
        animate={{ scale: 1, y: 0 }}
        className={`relative w-full max-w-md p-6 rounded-xl shadow-2xl ${
          theme === 'dark' ? 'bg-gray-900 text-white' : 'bg-white text-gray-900'
        }`}
      >
        <button 
          onClick={onClose}
          className={`absolute top-4 right-4 p-1 rounded-full ${
            theme === 'dark' ? 'hover:bg-gray-800' : 'hover:bg-gray-100'
          }`}
        >
          <svg xmlns="http://www.w3.org/2000/svg" width="24" height="24" viewBox="0 0 24 24" fill="none" stroke="currentColor" strokeWidth="2" strokeLinecap="round" strokeLinejoin="round">
            <line x1="18" y1="6" x2="6" y2="18"></line>
            <line x1="6" y1="6" x2="18" y2="18"></line>
          </svg>
        </button>
        
        <h2 className="text-xl font-bold mb-4">Free Limit Reached</h2>
        <p className="mb-6">You've reached the limit of 25 free generations. Create an account to continue using our service.</p>
        
        <div className="flex flex-col gap-4">
          <a 
            href="https://docs.google.com/forms/d/e/1FAIpQLSdBUzzrsu74cJlRhZZVSQuYAcGZ4_8RKB-G7vYZGibU7S5T4g/viewform?usp=header"
            target="_blank"
            rel="noopener noreferrer"
            className={`w-full py-2 px-4 rounded-lg font-medium text-center block ${
              theme === 'dark' 
                ? 'bg-indigo-600 hover:bg-indigo-700 text-white' 
                : 'bg-indigo-500 hover:bg-indigo-600 text-white'
            }`}
          >
            Sign Up
          </a>
          <button 
            onClick={onClose}
            className={`w-full py-2 px-4 rounded-lg font-medium ${
              theme === 'dark'
                ? 'bg-gray-800 hover:bg-gray-700 text-gray-300'
                : 'bg-gray-200 hover:bg-gray-300 text-gray-700'
            }`}
          >
            Maybe Later
          </button>
        </div>
      </motion.div>
    </motion.div>
  );
}

export default function Home() {
  const router = useRouter();
<<<<<<< HEAD
  const examples = [
    {
      prompt:
        "A web app for creating a simple to-do list without user authentication",
      icon: <FaTasks className="w-4 h-4" />,
      label: "Simple To-Do List",
    },
    {
      prompt:
        "A web app for creating a simple blog with a list of posts, without user authentication",
      icon: <FaBlog className="w-4 h-4" />,
      label: "Simple Blog",
    },
    {
      prompt:
        "A web app for creating a simple portfolio with a list of projects, without user authentication",
      icon: <FaUserTie className="w-4 h-4" />,
      label: "Simple Portfolio",
    },
    {
      prompt:
        "A web app for displaying a hardware diagram from a given .asc file, context:",
      icon: <FaRobot className="w-4 h-4" />,
      label: "Hardware Diagram",
    },
    {
      prompt:
        "A web app for generating a simple website for a small business, with a homepage, about page, and contact page, without user authentication",
      icon: <FaStore className="w-4 h-4" />,
      label: "Simple Website for Small Business",
    },
    {
      prompt:
        "A web app for creating a simple chatbot that can answer basic questions about a company's products and services, without user authentication",
      icon: <FaRobot className="w-4 h-4" />,
      label: "Simple Chatbot",
    },
    {
      prompt:
        "A web app for creating a simple quiz or trivia game with multiple choice questions and scoring, without user authentication",
      icon: <FaQuestionCircle className="w-4 h-4" />,
      label: "Simple Quiz or Trivia Game",
    },
  ];
=======
  const { theme } = useTheme();
  const { numGenerations, incrementGenerations, decrementGenerations, setNumGenerations } = useGenerations();
  const [styles, setStyles] = useState<string[]>(DEFAULT_STYLES.slice(0, numGenerations));
  const [customStyles, setCustomStyles] = useState<string[]>(
    Array(numGenerations).fill("")
  );
  const [isStyleSettingsExpanded, setIsStyleSettingsExpanded] = useState(false);
  const [user, setUser] = useState<User | null>(null);
  const [isAuthenticated, setIsAuthenticated] = useState(false);
  const [tokens, setTokens] = useState(0);
>>>>>>> e5b40f79
  const [isLoading, setIsLoading] = useState(false);
  const [prompt, setPrompt] = useState("");
  const [errorMessage, setErrorMessage] = useState<string | null>(null);
  const [showSignupModal, setShowSignupModal] = useState(false);
  const [showAlertModal, setShowAlertModal] = useState(false);
  const [alertInfo, setAlertInfo] = useState<{
    title: string;
    message: string;
    type: "auth" | "credits";
  }>({
    title: "",
    message: "",
    type: "auth",
  });

  // Token store state
  const { setTokens: setAuthTokens } = useAuth();

  // Animated gradient positions
  const [gradientPosition, setGradientPosition] = useState(0);

  // Check for user auth state on component mount
  useEffect(() => {
    const checkUser = async () => {
      try {
        // Use ApiClient instead of direct Supabase access
        const { data: userData, error } = await ApiClient.getCurrentUser();

        if (error) {
          console.error("Error checking user:", error);
          return;
        }

        // Update user session if user is logged in
        if (userData) {
          setUser(userData);
          setIsAuthenticated(true);

          // Sync tokens with database
          await syncTokensWithDB();
        }
      } catch (error) {
        console.error("Error in checkUser:", error);
      }
    };

    checkUser();
  }, []);

  // Update styles and customStyles when numGenerations changes
  useEffect(() => {
    setStyles(prev => {
      // If we need more styles than we currently have
      if (numGenerations > prev.length) {
        // Add new styles from DEFAULT_STYLES, cycling if needed
        const newStyles = [...prev];
        for (let i = prev.length; i < numGenerations; i++) {
          newStyles.push(DEFAULT_STYLES[i % DEFAULT_STYLES.length]);
        }
        return newStyles;
      }
      // If we need fewer styles
      else if (numGenerations < prev.length) {
        return prev.slice(0, numGenerations);
      }
      return prev;
    });

    setCustomStyles(prev => {
      // If we need more custom styles
      if (numGenerations > prev.length) {
        return [...prev, ...Array(numGenerations - prev.length).fill("")];
      }
      // If we need fewer custom styles
      else if (numGenerations < prev.length) {
        return prev.slice(0, numGenerations);
      }
      return prev;
    });
  }, [numGenerations]);

  // Animate the gradient
  useEffect(() => {
    const interval = setInterval(() => {
      setGradientPosition((prev) => (prev + 1) % 200);
    }, 50);
    return () => clearInterval(interval);
  }, []);

  // Gradient animation styles
  const gradientStyle = {
    backgroundSize: "200% 200%",
    backgroundPosition: `${gradientPosition}% 50%`,
  };

  // Use the centralized design styles configuration
  const predefinedStyles = DESIGN_STYLES;

  // Handle auth refresh from redirects
  useEffect(() => {
    // Check if we have the auth_refresh query parameter
    if (typeof window !== 'undefined') {
      const params = new URLSearchParams(window.location.search);
      const authRefresh = params.get('auth_refresh');
      const hardRefresh = params.get('hard_refresh');

      // Remove the query parameters without refreshing the page
      const url = new URL(window.location.href);
      url.searchParams.delete('auth_refresh');
      url.searchParams.delete('hard_refresh');
      window.history.replaceState({}, document.title, url.toString());

      // If hard refresh is requested, reload the page completely
      if (hardRefresh === 'true') {
        // Hard refresh requested
        window.location.reload();
        return;
      }

      if (authRefresh === 'true') {
        // Auth refresh detected

        // Force auth state check
        const checkUser = async () => {
          const { data: user } = await ApiClient.getCurrentUser();
          setUser(user);

          if (user) {
            await syncTokensWithDB();
          }
        };

        checkUser();
      }
    }
  }, []);

  // Handle style selection
  const handleStyleChange = (index: number, value: string) => {
    setStyles((current) => {
      const newStyles = [...current];
      newStyles[index] = value;
      return newStyles;
    });
  };

  // Handle custom style input
  const handleCustomStyleChange = (index: number, value: string) => {
    setCustomStyles((current) => {
      const newCustomStyles = [...current];
      newCustomStyles[index] = value;
      return newCustomStyles;
    });
  };

  // Function to sync tokens with the database
  const syncTokensWithDB = async () => {
    if (!user) return;

    try {
      const { data, error } = await ApiClient.getUserCredits();

      if (error) {
        console.error("Error syncing tokens with DB:", error);
        return;
      }

      if (data !== null) {
        setAuthTokens(data);
      }
    } catch (error) {
      console.error("Error syncing tokens with DB:", error);
    }
  };

<<<<<<< HEAD
  const [showSignupModal, setShowSignupModal] = useState(false);

=======
>>>>>>> e5b40f79
  const handleSubmit = async () => {
    if (!prompt) {
      setErrorMessage("Please enter a prompt to generate web applications.");
      return;
    }

    // Start submission process

    setErrorMessage(null);
    setIsLoading(true);
<<<<<<< HEAD
    
    try {
      // Make a test request to check rate limit before redirecting
      const response = await fetch("/api/generate", {
=======

    try {
      // Check auth before proceeding
      // Make a test request to check authentication and credits before redirecting
      const response = await fetch("/api/check-auth", {
>>>>>>> e5b40f79
        method: "POST",
        headers: { "Content-Type": "application/json" },
        body: JSON.stringify({
          prompt: prompt.substring(0, 50), // Just send a small part of the prompt for the check
<<<<<<< HEAD
          variation: "rate-limit-check",
          framework: "none",
        }),
      });
      
      if (response.status === 429) {
        // Rate limit exceeded
        setShowSignupModal(true);
        setIsLoading(false);
        return;
      }
      
      const data = await response.json();
      if (data.error === "rate_limit_exceeded") {
        setShowSignupModal(true);
        setIsLoading(false);
        return;
      }
      
      // If no rate limit issues, proceed to results page
      router.push(`/results?prompt=${encodeURIComponent(prompt)}`);
    } catch (error) {
      console.error("Error checking rate limit:", error);
      // Still try to navigate even if there was an error checking rate limit
      router.push(`/results?prompt=${encodeURIComponent(prompt)}`);
    } finally {
=======
          numGenerations,
        }),
      });



      const responseData = await response.json();


      if (response.status === 401) {

        // Authentication required error
        setAlertInfo({
          title: "Authentication Required",
          message:
            "You need to sign in to generate web apps. Sign in to continue.",
          type: "auth",
        });
        setShowAlertModal(true);
        setIsLoading(false);
        return;
      }

      if (response.status === 402) {

        // Insufficient credits error
        setAlertInfo({
          title: "Insufficient Credits",
          message:
            "You don't have enough credits to generate these applications. Please check your dashboard to manage your credits.",
          type: "credits",
        });
        setShowAlertModal(true);
        setIsLoading(false);
        return;
      }

      if (!response.ok) {

        throw new Error(`Unexpected response: ${response.status}`);
      }

      // After submission is complete, sync tokens with the database
      // to ensure the displayed token count is accurate
      if (user?.id) {

        await syncTokensWithDB();
      }


      const encodedPrompt = encodeURIComponent(prompt);
      const encodedConfig = encodeURIComponent(
        JSON.stringify({
          numGenerations,
          styles: styles.map((style, i) =>
            style === "custom" ? customStyles[i] : style
          ),
        })
      );


      router.push(`/results?prompt=${encodedPrompt}&config=${encodedConfig}`);
    } catch (error) {
      console.error('handleSubmit: Error occurred:', error);
      toast.error("An error occurred. Please try again.");
>>>>>>> e5b40f79
      setIsLoading(false);
    }
  };

  return (
    <div className="relative min-h-screen w-full">
<<<<<<< HEAD
=======
      <div className="absolute top-4 right-4 z-50">
        {/* AuthButton component removed */}
      </div>
      {showAlertModal && (
        <AlertModal
          isOpen={showAlertModal}
          onClose={() => setShowAlertModal(false)}
          title={alertInfo.title}
          message={alertInfo.message}
          type={alertInfo.type}
        />
      )}
>>>>>>> e5b40f79
      {showSignupModal && (
        <SignupModal
          isOpen={showSignupModal}
          onClose={() => setShowSignupModal(false)}
        />
      )}
      <div className="relative z-10">
<<<<<<< HEAD
        <HeroGeometric badge="" title1="Chaos Coder" title2="9x Dev">
          <div className="w-full max-w-3xl mx-auto">
=======
        <HeroGeometric
          badge=""
          title1="Chaos Coder"
          title2={`${numGenerations}x Dev`}
        >
          <div className="w-full max-w-3xl mx-auto mb-10">
>>>>>>> e5b40f79
            <div className="relative bg-[#1a1f2e]/80 backdrop-blur-xl rounded-2xl overflow-hidden border border-[#2a3040] shadow-[0_8px_32px_0_rgba(31,38,135,0.37)]">
              <div className="relative p-6 z-10">
                {/* Prompt and Number of Websites Container */}
                <div className="flex flex-col md:flex-row gap-4 mb-4">
                  {/* Prompt Text Area */}
                  <div className="w-full md:flex-grow">
                    <textarea
                      value={prompt}
                      onChange={(e) => setPrompt(e.target.value)}
                      placeholder="E.g., A to-do list app with local storage and dark mode"
                      className="w-full h-32 p-4 bg-[#1a1f2e]/50 font-sans text-base
                             border border-[#2a3040] rounded-xl
                             focus:ring-2 focus:ring-[#3b82f6]/50 focus:border-transparent resize-none
                             placeholder:text-gray-400/70
                             text-gray-200"
                    />
                  </div>

                  {/* Number of Websites Control */}
                  <div className="w-full md:w-48 p-3 bg-[#1a1f2e]/30 border border-[#2a3040] rounded-lg self-start h-32 flex flex-col justify-around">
                    <div className="text-sm bg-clip-text text-transparent bg-gradient-to-r from-indigo-300 via-white/90 to-rose-300 font-medium mb-2">
                      Number of Websites:
                    </div>
                    <div className="flex items-center justify-center">
                      <motion.button
                        onClick={decrementGenerations}
                        disabled={numGenerations <= MIN_NUM_GENERATIONS}
                        className={`p-2 rounded-lg bg-gradient-to-br from-[#1a1f2e]/90 to-[#141822]/90 border border-[#2a3040] ${numGenerations <= MIN_NUM_GENERATIONS ? 'opacity-50 cursor-not-allowed text-gray-600' : 'text-gray-400 hover:text-gray-200'} shadow-md`}
                        whileHover={numGenerations > MIN_NUM_GENERATIONS ? { scale: 1.05 } : undefined}
                        whileTap={numGenerations > MIN_NUM_GENERATIONS ? { scale: 0.95 } : undefined}
                        transition={{ type: "spring", stiffness: 400, damping: 17 }}
                      >
                        <FaMinus className="w-3 h-3" />
                      </motion.button>
                      <div className="mx-4 flex flex-col items-center">
                        <motion.div
                          className="text-4xl bg-clip-text text-transparent bg-gradient-to-r from-indigo-300 via-purple-300 to-rose-300 font-bold"
                          key={numGenerations}
                          initial={{ scale: 1.2, opacity: 0.7 }}
                          animate={{
                            scale: 1,
                            opacity: 1,
                          }}
                          transition={{ duration: 0.3 }}
                          style={gradientStyle}
                        >
                          {numGenerations}
                        </motion.div>
                      </div>
                      <motion.button
                        onClick={incrementGenerations}
                        disabled={numGenerations >= MAX_NUM_GENERATIONS}
                        className={`p-2 rounded-lg bg-gradient-to-br from-[#1a1f2e]/90 to-[#141822]/90 border border-[#2a3040] ${numGenerations >= MAX_NUM_GENERATIONS ? 'opacity-50 cursor-not-allowed text-gray-600' : 'text-gray-400 hover:text-gray-200'} shadow-md`}
                        whileHover={numGenerations < MAX_NUM_GENERATIONS ? { scale: 1.05 } : undefined}
                        whileTap={numGenerations < MAX_NUM_GENERATIONS ? { scale: 0.95 } : undefined}
                        transition={{ type: "spring", stiffness: 400, damping: 17 }}
                      >
                        <FaPlus className="w-3 h-3" />
                      </motion.button>
                    </div>
                  </div>
                </div>

                {errorMessage && (
                  <div className="mb-4 p-3 bg-red-500/10 text-red-500 rounded-lg">
                    {errorMessage}
                  </div>
                )}

                {/* Generate Button - Moved above style settings */}
                <RainbowButton
                  className={`w-full ${isLoading ? 'opacity-90' : ''}`}
                  onClick={handleSubmit}
                  disabled={isLoading}
                >
                  {isLoading ? (
                    <div className="flex items-center justify-center w-full">
                      <div className="relative mr-3">
                        <div className="w-6 h-6 border-2 border-white/20 border-t-white/80 rounded-full animate-spin"></div>
                        <div className="absolute top-0 left-0 w-6 h-6 border-2 border-transparent border-r-indigo-400/80 rounded-full animate-spin animate-[spin_1s_linear_infinite_0.2s]"></div>
                        <div className="absolute top-[2px] left-[2px] w-[20px] h-[20px] border-2 border-transparent border-b-purple-400/60 rounded-full animate-spin animate-[spin_1.5s_linear_infinite_0.3s] origin-center"></div>
                      </div>
                      <span className="text-white font-medium bg-clip-text text-transparent bg-gradient-to-r from-white via-indigo-200 to-white animate-pulse">Generating...</span>
                    </div>
                  ) : (
                    <span className="flex items-center justify-center w-full">
                      Generate {numGenerations} Website{numGenerations > 1 ? 's' : ''} <span className="mx-1">•</span> (
                      <span className="flex items-center">
                        {numGenerations}
                          <Image
                            src="/coin.png"
                            alt="Credits"
                            width={16}
                            height={16}
                            className="ml-1"
                          />
                      </span>
                      )
                    </span>
                  )}
                </RainbowButton>
<<<<<<< HEAD
                
                <div className="mt-4 text-center text-sm text-gray-400">
                  <p>This is an early preview. Open source at{" "}
                    <a 
                      href="https://github.com/aj47/chaos-coder" 
                      target="_blank" 
                      rel="noopener noreferrer"
                      className="text-blue-400 hover:text-blue-300 underline"
                    >
                      github.com/aj47/chaos-coder
                    </a>
                  </p>
=======

                {/* Collapsible Style Settings */}
                <div className="mb-4 mt-4">
                  <button
                    onClick={() => setIsStyleSettingsExpanded(!isStyleSettingsExpanded)}
                    className="w-full p-3 bg-[#1a1f2e]/30 border border-[#2a3040] rounded-lg flex justify-between items-center"
                  >
                    <div className="text-sm bg-clip-text text-transparent bg-gradient-to-r from-indigo-300 via-white/90 to-rose-300 font-medium">
                      Style Settings
                    </div>
                    {isStyleSettingsExpanded ? (
                      <FaChevronUp className="text-gray-400" />
                    ) : (
                      <FaChevronDown className="text-gray-400" />
                    )}
                  </button>

                  <AnimatePresence>
                    {isStyleSettingsExpanded && (
                      <motion.div
                        initial={{ height: 0, opacity: 0 }}
                        animate={{ height: "auto", opacity: 1 }}
                        exit={{ height: 0, opacity: 0 }}
                        transition={{ duration: 0.3 }}
                        className="overflow-hidden"
                      >
                        <div className="p-4 mt-2 bg-[#1a1f2e]/30 border border-[#2a3040] rounded-lg">
                          <div className="space-y-3 max-h-[300px] overflow-y-auto pr-2">
                            {Array.from({ length: numGenerations }).map((_, index) => (
                              <motion.div
                                key={`settings-${index}`}
                                className="flex gap-2 p-2 bg-[#1a1f2e]/50 rounded-lg"
                                initial={{ opacity: 0, y: 20 }}
                                animate={{ opacity: 1, y: 0 }}
                                transition={{ delay: index * 0.05, duration: 0.3 }}
                              >
                                <div className="flex-none text-xs text-gray-400 font-semibold pt-2 w-16">
                                  Site {index + 1}:
                                </div>

                                {/* Style Selection */}
                                <div className="flex-1">
                                  <select
                                    value={styles[index]}
                                    onChange={(e) => handleStyleChange(index, e.target.value)}
                                    className="w-full py-1 px-3 bg-[#1a1f2e]/70 border border-[#2a3040] rounded-lg text-sm text-gray-300"
                                  >
                                    {predefinedStyles.map((style) => (
                                      <option key={style.value} value={style.value}>
                                        {style.label}
                                      </option>
                                    ))}
                                  </select>
                                </div>

                                {/* Custom Style Input */}
                                {styles[index] === "custom" && (
                                  <div className="flex-1">
                                    <input
                                      type="text"
                                      value={customStyles[index]}
                                      onChange={(e) => handleCustomStyleChange(index, e.target.value)}
                                      placeholder="Enter custom style..."
                                      className="w-full py-1 px-3 bg-[#1a1f2e]/70 border border-[#2a3040] rounded-lg text-sm text-gray-300"
                                    />
                                  </div>
                                )}
                              </motion.div>
                            ))}
                          </div>
                        </div>
                      </motion.div>
                    )}
                  </AnimatePresence>
                </div>

                <div className="mt-4 text-center text-sm text-gray-400">
                  <p>
                    ❤️ 👨🏻‍💻 {" "}
                    <a
                      href="https://techfren.net"
                      target="_blank"
                      rel="noopener noreferrer"
                      className="text-blue-400 hover:text-blue-300 underline"
                    >
                      @techfren
                    </a>
                  </p>

>>>>>>> e5b40f79
                </div>
              </div>
            </div>
          </div>
        </HeroGeometric>
      </div>
    </div>
  );
}<|MERGE_RESOLUTION|>--- conflicted
+++ resolved
@@ -4,18 +4,6 @@
 import { useRouter } from "next/navigation";
 import { HeroGeometric } from "@/components/ui/shape-landing-hero";
 import { RainbowButton } from "@/components/ui/rainbow-button";
-<<<<<<< HEAD
-import { useTheme } from "@/context/ThemeContext";
-import {
-  FaTasks,
-  FaBlog,
-  FaUserTie,
-  FaCalendarAlt,
-  FaStore,
-  FaRobot,
-  FaQuestionCircle,
-} from "react-icons/fa";
-=======
 import { SignupModal } from "@/components/SignupModal";
 import { FaPlus, FaMinus, FaChevronDown, FaChevronUp } from "react-icons/fa";
 import { MIN_NUM_GENERATIONS, MAX_NUM_GENERATIONS } from "@/context/GenerationsContext";
@@ -30,7 +18,6 @@
 import { User } from "@supabase/supabase-js";
 import { ApiClient } from "@/lib/api-client";
 import { useTheme } from "@/context/ThemeContext";
->>>>>>> e5b40f79
 
 // Signup Modal Component
 export function SignupModal({ isOpen, onClose }: { isOpen: boolean; onClose: () => void }) {
@@ -99,52 +86,6 @@
 
 export default function Home() {
   const router = useRouter();
-<<<<<<< HEAD
-  const examples = [
-    {
-      prompt:
-        "A web app for creating a simple to-do list without user authentication",
-      icon: <FaTasks className="w-4 h-4" />,
-      label: "Simple To-Do List",
-    },
-    {
-      prompt:
-        "A web app for creating a simple blog with a list of posts, without user authentication",
-      icon: <FaBlog className="w-4 h-4" />,
-      label: "Simple Blog",
-    },
-    {
-      prompt:
-        "A web app for creating a simple portfolio with a list of projects, without user authentication",
-      icon: <FaUserTie className="w-4 h-4" />,
-      label: "Simple Portfolio",
-    },
-    {
-      prompt:
-        "A web app for displaying a hardware diagram from a given .asc file, context:",
-      icon: <FaRobot className="w-4 h-4" />,
-      label: "Hardware Diagram",
-    },
-    {
-      prompt:
-        "A web app for generating a simple website for a small business, with a homepage, about page, and contact page, without user authentication",
-      icon: <FaStore className="w-4 h-4" />,
-      label: "Simple Website for Small Business",
-    },
-    {
-      prompt:
-        "A web app for creating a simple chatbot that can answer basic questions about a company's products and services, without user authentication",
-      icon: <FaRobot className="w-4 h-4" />,
-      label: "Simple Chatbot",
-    },
-    {
-      prompt:
-        "A web app for creating a simple quiz or trivia game with multiple choice questions and scoring, without user authentication",
-      icon: <FaQuestionCircle className="w-4 h-4" />,
-      label: "Simple Quiz or Trivia Game",
-    },
-  ];
-=======
   const { theme } = useTheme();
   const { numGenerations, incrementGenerations, decrementGenerations, setNumGenerations } = useGenerations();
   const [styles, setStyles] = useState<string[]>(DEFAULT_STYLES.slice(0, numGenerations));
@@ -155,7 +96,6 @@
   const [user, setUser] = useState<User | null>(null);
   const [isAuthenticated, setIsAuthenticated] = useState(false);
   const [tokens, setTokens] = useState(0);
->>>>>>> e5b40f79
   const [isLoading, setIsLoading] = useState(false);
   const [prompt, setPrompt] = useState("");
   const [errorMessage, setErrorMessage] = useState<string | null>(null);
@@ -331,11 +271,6 @@
     }
   };
 
-<<<<<<< HEAD
-  const [showSignupModal, setShowSignupModal] = useState(false);
-
-=======
->>>>>>> e5b40f79
   const handleSubmit = async () => {
     if (!prompt) {
       setErrorMessage("Please enter a prompt to generate web applications.");
@@ -346,50 +281,15 @@
 
     setErrorMessage(null);
     setIsLoading(true);
-<<<<<<< HEAD
-    
-    try {
-      // Make a test request to check rate limit before redirecting
-      const response = await fetch("/api/generate", {
-=======
 
     try {
       // Check auth before proceeding
       // Make a test request to check authentication and credits before redirecting
       const response = await fetch("/api/check-auth", {
->>>>>>> e5b40f79
         method: "POST",
         headers: { "Content-Type": "application/json" },
         body: JSON.stringify({
           prompt: prompt.substring(0, 50), // Just send a small part of the prompt for the check
-<<<<<<< HEAD
-          variation: "rate-limit-check",
-          framework: "none",
-        }),
-      });
-      
-      if (response.status === 429) {
-        // Rate limit exceeded
-        setShowSignupModal(true);
-        setIsLoading(false);
-        return;
-      }
-      
-      const data = await response.json();
-      if (data.error === "rate_limit_exceeded") {
-        setShowSignupModal(true);
-        setIsLoading(false);
-        return;
-      }
-      
-      // If no rate limit issues, proceed to results page
-      router.push(`/results?prompt=${encodeURIComponent(prompt)}`);
-    } catch (error) {
-      console.error("Error checking rate limit:", error);
-      // Still try to navigate even if there was an error checking rate limit
-      router.push(`/results?prompt=${encodeURIComponent(prompt)}`);
-    } finally {
-=======
           numGenerations,
         }),
       });
@@ -455,15 +355,12 @@
     } catch (error) {
       console.error('handleSubmit: Error occurred:', error);
       toast.error("An error occurred. Please try again.");
->>>>>>> e5b40f79
       setIsLoading(false);
     }
   };
 
   return (
     <div className="relative min-h-screen w-full">
-<<<<<<< HEAD
-=======
       <div className="absolute top-4 right-4 z-50">
         {/* AuthButton component removed */}
       </div>
@@ -476,7 +373,6 @@
           type={alertInfo.type}
         />
       )}
->>>>>>> e5b40f79
       {showSignupModal && (
         <SignupModal
           isOpen={showSignupModal}
@@ -484,17 +380,12 @@
         />
       )}
       <div className="relative z-10">
-<<<<<<< HEAD
-        <HeroGeometric badge="" title1="Chaos Coder" title2="9x Dev">
-          <div className="w-full max-w-3xl mx-auto">
-=======
         <HeroGeometric
           badge=""
           title1="Chaos Coder"
           title2={`${numGenerations}x Dev`}
         >
           <div className="w-full max-w-3xl mx-auto mb-10">
->>>>>>> e5b40f79
             <div className="relative bg-[#1a1f2e]/80 backdrop-blur-xl rounded-2xl overflow-hidden border border-[#2a3040] shadow-[0_8px_32px_0_rgba(31,38,135,0.37)]">
               <div className="relative p-6 z-10">
                 {/* Prompt and Number of Websites Container */}
@@ -596,20 +487,6 @@
                     </span>
                   )}
                 </RainbowButton>
-<<<<<<< HEAD
-                
-                <div className="mt-4 text-center text-sm text-gray-400">
-                  <p>This is an early preview. Open source at{" "}
-                    <a 
-                      href="https://github.com/aj47/chaos-coder" 
-                      target="_blank" 
-                      rel="noopener noreferrer"
-                      className="text-blue-400 hover:text-blue-300 underline"
-                    >
-                      github.com/aj47/chaos-coder
-                    </a>
-                  </p>
-=======
 
                 {/* Collapsible Style Settings */}
                 <div className="mb-4 mt-4">
@@ -699,7 +576,6 @@
                     </a>
                   </p>
 
->>>>>>> e5b40f79
                 </div>
               </div>
             </div>
