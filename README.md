# Chaos Coder

<div align="center">
  <img src="./demo.gif" alt="Chaos Coder Demo" width="640">
</div>

## Overview

<<<<<<< HEAD
Chaos Coder is a Next.js application that generates five variations of web applications simultaneously using AI. This tool helps developers quickly explore different implementation possibilities for their web application ideas.

**Note:** All the code for this project is located in the `nextjs-web-app` folder.

## Purpose

The purpose of Chaos Coder is to accelerate the development process by providing multiple variations of code solutions for web applications. By generating five different approaches at once, developers can compare and choose the best implementation for their specific needs.

## Features

- Generates five unique web application variations
- Real-time code preview for each variation
- Interactive interface with theme toggling
- Voice input support for hands-free prompting
- Performance metrics for generation times
- Keyboard shortcuts for quick access to tools
=======
Chaos Coder is a Next.js application that generates multiple variations of web applications simultaneously using AI. This tool helps developers quickly explore different implementation possibilities for their web application ideas.

**Note:** All the code for this project is located in the `nextjs-web-app` folder.

## Key Files

This project contains several important files that form the core functionality:

### Core Application Files
- **`nextjs-web-app/src/app/results/page.tsx` (32KB)**: The main results page component that displays the generated web application variations. Handles code generation, UI rendering, voice input processing, and performance metrics tracking.

- **`nextjs-web-app/src/app/dashboard/page.tsx` (24KB)**: The user dashboard component. Manages user authentication state, subscription information, credit tracking, and user profile data.

- **`nextjs-web-app/src/app/page.tsx` (20KB)**: The landing page component with the primary application interface.

### Service and Infrastructure Files
- **`nextjs-web-app/src/lib/payment/index.ts` (24KB)**: The centralized payment service. Handles all Stripe integration, subscription management, customer creation, checkout sessions, webhook processing, and billing operations.

- **`nextjs-web-app/db/schema-updates.sql` (20KB)**: Database schema definitions for the Supabase backend. Contains table structures, indexes, row-level security policies, and stored procedures for user authentication, credit management, and subscription tracking.

### UI Components
- **`nextjs-web-app/src/components/SubscriptionPlans.tsx` (16KB)**: Component for displaying and managing subscription tiers and plans.

### Context Providers
- **`nextjs-web-app/src/context/AuthContext.tsx`**: Centralized authentication context that manages user sessions, tokens, and authentication state.
- **`nextjs-web-app/src/context/ThemeContext.tsx`**: Theme management context for light/dark mode.
- **`nextjs-web-app/src/context/GenerationsContext.tsx`**: Context for managing the number of web application variations to generate. Provides consistent state across the application.

### Assets
- **`nextjs-web-app/public/favicon.ico` (124KB)**: The website favicon.
- **`nextjs-web-app/public/coin.png` (100KB)**: Image asset for the credit/token system.

## Purpose

The purpose of Chaos Coder is to accelerate the development process by providing multiple variations of code solutions for web applications. By generating multiple different approaches at once, developers can compare and choose the best implementation for their specific needs.

## Features

- Generates multiple unique web application variations (configurable with no upper limit)
- Real-time code preview for each variation
- Interactive interface with theme toggling (light/dark mode)
- Voice input support for hands-free prompting
- Performance metrics for generation times
- Keyboard shortcuts for quick access to tools
- Robust user authentication with centralized AuthService
- Secure payment processing with Stripe integration
- Subscription plans (Free, Pro, Ultra) with different credit allotments
- Credit purchase system for additional generations
- User profile management with first name personalization
- Responsive design for mobile and desktop
- Persistent settings via localStorage

## Tech Stack

- Next.js 15 with Turbopack
- TypeScript
- Tailwind CSS
- Framer Motion
- Supabase for authentication and database
- Stripe for payment processing
- Zod for schema validation
- Hugging Face Inference API
- Radix UI for accessible components
>>>>>>> e5b40f79

## Tech Stack

<<<<<<< HEAD
- Next.js 14
- TypeScript
- Tailwind CSS
- Framer Motion
- Hugging Face Inference API
=======
- Node.js 18.x or higher
- npm or yarn
- A Supabase account for authentication and database
- A Stripe account for payment processing
- A Hugging Face account for AI model access
>>>>>>> e5b40f79

## Setup

### 1. Clone the repository

```bash
git clone https://github.com/aj47/chaos-coder.git
<<<<<<< HEAD
cd chaos-coder/nextjs-web-app
=======
cd chaos-coder
>>>>>>> e5b40f79
```

### 2. Install dependencies

```bash
<<<<<<< HEAD
=======
cd nextjs-web-app
>>>>>>> e5b40f79
npm install
```

### 3. Set up environment variables

<<<<<<< HEAD
Create a `.env.local` file in the project root:

```bash
HF_API_TOKEN=your_huggingface_api_token
```

### 4. Run the development server

```bash
npm run dev
```

## Usage

1. Access the application in your web browser at http://localhost:3000
2. Enter your web application requirements or ideas in the input form
3. View and compare the five different application variations
4. Use the code preview panel to inspect and edit the generated code
5. Use keyboard shortcuts for quick access to tools:
   - Shift+L: Open prompt input
   - Shift+P: Open performance metrics

## Development

To start the development server:
=======
Create a `.env` file in the `nextjs-web-app` directory with the following variables:

```bash
# Hugging Face API token
HF_API_TOKEN=your_huggingface_api_token

# Supabase configuration
NEXT_PUBLIC_SUPABASE_URL=your_supabase_project_url
NEXT_PUBLIC_SUPABASE_ANON_KEY=your_supabase_anon_key
SUPABASE_SERVICE_ROLE_KEY=your_supabase_service_role_key

# Stripe configuration
STRIPE_SECRET_KEY=your_stripe_secret_key
NEXT_PUBLIC_STRIPE_PUBLISHABLE_KEY=your_stripe_publishable_key
STRIPE_WEBHOOK_SECRET=your_stripe_webhook_secret
STRIPE_PRO_PRICE_ID=your_stripe_pro_price_id
STRIPE_ULTRA_PRICE_ID=your_stripe_ultra_price_id

# Site URL
NEXT_PUBLIC_SITE_URL=http://localhost:3000

# Optional: Portkey API key if using Portkey
PORTKEY_API_KEY=your_portkey_api_key
```

### 4. Supabase Setup

1. Create a new project in Supabase
2. Enable Email Auth in Authentication settings
3. Set up email templates for verification
4. Create necessary database tables by running the schema scripts:
   ```bash
   # First create the exec_sql function
   psql -h your_supabase_host -U postgres -d postgres -f db/create-exec-sql-function.sql
   
   # Then apply the schema updates
   npm run db:schema
   ```
5. Copy your project URL and anon key to the `.env` file

### 5. Stripe Setup

1. Create a Stripe account if you don't have one
2. Set up subscription products for Pro and Ultra tiers
3. Configure webhook endpoints in the Stripe dashboard
4. Add your Stripe keys to the `.env` file

### 6. Run the development server
>>>>>>> e5b40f79

```bash
npm run dev
```

<<<<<<< HEAD
To build for production:

```bash
npm run build
```

To start the production server:

```bash
npm start
```

## Note

For best results, be as specific as possible when describing your application requirements. The more detailed your input, the more tailored the generated solutions will be.

## Demo

Check out the demo GIF at the top of this README to see Chaos Coder in action.

## Community

Join our Discord community for support, discussions, and updates:

[Join the Discord Server](https://discord.gg/cK9WeQ7jPq)
=======
The application will be available at http://localhost:3000 (or another port if 3000 is in use).

## Usage

1. Access the application in your web browser
2. Sign up for an account or log in if you already have one
3. View your available credits in the dashboard
4. Upgrade to a paid subscription or purchase additional credits
5. Enter your web application requirements or ideas in the input form
6. View and compare the five different application variations
7. Use the code preview panel to inspect and edit the generated code
8. Deploy your favorite variation directly from the interface

### Keyboard Shortcuts

- Shift+L: Open prompt input
- Shift+P: Open performance metrics
- Shift+T: Toggle theme (light/dark mode)

## Development

### Available Scripts

```bash
# Start development server with Turbopack
npm run dev

# Build for production
npm run build

# Start production server
npm start

# Run linting
npm run lint

# Apply database schema updates
npm run db:schema

# Deploy (requires configuration)
npm run deploy
```

### Project Structure

```
nextjs-web-app/
├── db/               # Database scripts and schemas
├── public/           # Static assets
├── scripts/          # Utility scripts
├── src/
│   ├── app/          # Next.js app router pages
│   │   ├── api/      # API routes
│   │   │   ├── stripe/  # Payment API endpoints
│   │   │   └── ...      # Other API endpoints
│   │   ├── auth/     # Auth-related pages
│   │   └── ...       # Other pages
│   ├── components/   # Reusable UI components
│   │   ├── auth/     # Authentication components
│   │   └── ...       # Other components
│   ├── context/      # React context providers
│   │   ├── auth/     # Authentication context
│   │   ├── theme/    # Theme management context
│   │   └── generations/ # Generations context
│   ├── lib/          # Utility functions and services
│   │   ├── auth/     # Centralized authentication service
│   │   ├── payment/  # Payment processing service
│   │   └── ...       # Other utilities
│   ├── store/        # State management (Zustand)
│   ├── types/        # TypeScript type definitions
│   ├── utils/        # Utility functions
│   └── fonts/        # Custom fonts
├── .env              # Environment variables
├── .eslintrc.json    # ESLint configuration
└── package.json      # Project dependencies and scripts
```

## Authentication System

The authentication system has been completely overhauled to use a centralized service-oriented architecture:

### AuthService

The `AuthService` class in `src/lib/auth/index.ts` provides a comprehensive API for all authentication operations:

```typescript
// Client-side authentication
const { data, error } = await AuthService.signIn(email, password);
const { data, error } = await AuthService.signUp(email, password, firstName);
const { error } = await AuthService.signOut();
const { data, error } = await AuthService.signInWithOAuth('google');

// Server-side authentication
const supabase = await AuthService.createServerClient(cookieStore);
const { user, error } = await AuthService.getCurrentUser(supabase);
```

### Features

- Unified client and server authentication
- Consistent error handling
- Session management
- OAuth integration (Google)
- User metadata management
- Type-safe database operations

## Payment System

The payment system uses Stripe for processing subscriptions and one-time purchases:

### PaymentService

The `PaymentService` class in `src/lib/payment/index.ts` handles all payment operations:

```typescript
// Create checkout sessions
const { url } = await PaymentService.createSubscriptionCheckout(customerId, 'pro', userId);
const { url } = await PaymentService.createCreditPurchaseCheckout(customerId, amount, 'pro', userId);

// Handle webhook events
const { success, message } = await PaymentService.handleWebhookEvent(body, signature, webhookSecret);

// Manage subscriptions
const { success, message } = await PaymentService.cancelSubscription(userId);
```

### Features

- Subscription management (Free, Pro, Ultra tiers)
- One-time credit purchases
- Automatic credit allocation
- Stripe webhook integration
- Secure payment processing
- Comprehensive error handling
- Transaction history

## Database Schema

The application uses a Supabase PostgreSQL database with the following tables:

### Core Tables

1. `profiles`
   - Purpose: Stores user profile information with subscription and credit data
   - Schema:
     * `id` (UUID): Primary key, linked to auth.users
     * `credits` (INTEGER): Current credit balance
     * `stripe_customer_id` (TEXT): Stripe customer reference
     * `stripe_subscription_id` (TEXT): Stripe subscription reference
     * `last_credit_refresh` (TIMESTAMP): Last credit refresh timestamp
     * `last_refresh_date` (DATE): Date of last credit refresh
     * `subscription_period_start` (TIMESTAMP): Start of current subscription period
     * `subscription_period_end` (TIMESTAMP): End of current subscription period
     * `subscription_tier` (ENUM): 'free', 'pro', or 'ultra'
     * `subscription_status` (ENUM): Status from Stripe (active, past_due, etc.)
     * `updated_at` (TIMESTAMP): Last update timestamp

2. `subscription_history`
   - Purpose: Tracks changes to user subscriptions
   - Schema:
     * `id` (UUID): Primary key
     * `user_id` (UUID): Reference to auth.users
     * `subscription_tier` (TEXT): Tier of subscription
     * `status` (TEXT): Status of subscription
     * `amount_paid` (DECIMAL): Amount paid
     * `currency` (TEXT): Currency of payment
     * `stripe_subscription_id` (TEXT): Stripe subscription reference
     * `stripe_customer_id` (TEXT): Stripe customer reference
     * `description` (TEXT): Additional details
     * `created_at` (TIMESTAMP): When record was created

3. `credit_history`
   - Purpose: Records all credit transactions
   - Schema:
     * `id` (UUID): Primary key
     * `user_id` (UUID): Reference to auth.users
     * `amount` (INTEGER): Number of credits added/removed
     * `type` (TEXT): Transaction type (purchase, usage, reset, etc.)
     * `description` (TEXT): Additional details
     * `created_at` (TIMESTAMP): When transaction occurred
     * `request_id` (TEXT): For deduplication of requests

4. `credit_reset_logs`
   - Purpose: Logs credit reset operations
   - Schema:
     * `id` (SERIAL): Primary key
     * `executed_at` (TIMESTAMP): When reset was executed
     * `success` (BOOLEAN): Whether reset was successful

### Credit System

The credit system has been optimized for reliability and performance:

1. **Daily Reset Logic**:
   - Uses date-based tracking (`last_refresh_date`)
   - Ensures exactly one reset per day
   - Respects subscription tiers and status
   - Atomic operations with proper locking

2. **Credit Allocation**:
   - Ultra tier: 1000 credits daily
   - Pro tier: 100 credits daily
   - Free tier: 30 credits daily

3. **Monitoring**:
   The `credit_usage_summary` view provides real-time insights:
   - Users per subscription tier
   - Average credits remaining
   - Min/max credits
   - Number of users refreshed today

4. **Performance Optimizations**:
   - Proper indexes on frequently queried columns
   - Efficient date-based tracking
   - Atomic operations for credit management
   - Request deduplication

## Contributing

Contributions are welcome! Please feel free to submit a Pull Request.

1. Fork the repository
2. Create your feature branch (`git checkout -b feature/amazing-feature`)
3. Commit your changes (`git commit -m 'Add some amazing feature'`)
4. Push to the branch (`git push origin feature/amazing-feature`)
5. Open a Pull Request

## License

This project is licensed under the MIT License - see the LICENSE file for details.

## Community

Join our Discord community for support, discussions, and updates:

[Join the Discord Server](https://discord.gg/cK9WeQ7jPq)

## Acknowledgements

- [Next.js](https://nextjs.org/)
- [Supabase](https://supabase.io/)
- [Stripe](https://stripe.com/)
- [Hugging Face](https://huggingface.co/)
- [Tailwind CSS](https://tailwindcss.com/)
- [Framer Motion](https://www.framer.com/motion/)
- [Zod](https://zod.dev/)
>>>>>>> e5b40f79
<|MERGE_RESOLUTION|>--- conflicted
+++ resolved
@@ -6,24 +6,6 @@
 
 ## Overview
 
-<<<<<<< HEAD
-Chaos Coder is a Next.js application that generates five variations of web applications simultaneously using AI. This tool helps developers quickly explore different implementation possibilities for their web application ideas.
-
-**Note:** All the code for this project is located in the `nextjs-web-app` folder.
-
-## Purpose
-
-The purpose of Chaos Coder is to accelerate the development process by providing multiple variations of code solutions for web applications. By generating five different approaches at once, developers can compare and choose the best implementation for their specific needs.
-
-## Features
-
-- Generates five unique web application variations
-- Real-time code preview for each variation
-- Interactive interface with theme toggling
-- Voice input support for hands-free prompting
-- Performance metrics for generation times
-- Keyboard shortcuts for quick access to tools
-=======
 Chaos Coder is a Next.js application that generates multiple variations of web applications simultaneously using AI. This tool helps developers quickly explore different implementation possibilities for their web application ideas.
 
 **Note:** All the code for this project is located in the `nextjs-web-app` folder.
@@ -87,23 +69,14 @@
 - Zod for schema validation
 - Hugging Face Inference API
 - Radix UI for accessible components
->>>>>>> e5b40f79
-
-## Tech Stack
-
-<<<<<<< HEAD
-- Next.js 14
-- TypeScript
-- Tailwind CSS
-- Framer Motion
-- Hugging Face Inference API
-=======
+
+## Features
+
 - Node.js 18.x or higher
 - npm or yarn
 - A Supabase account for authentication and database
 - A Stripe account for payment processing
 - A Hugging Face account for AI model access
->>>>>>> e5b40f79
 
 ## Setup
 
@@ -111,52 +84,18 @@
 
 ```bash
 git clone https://github.com/aj47/chaos-coder.git
-<<<<<<< HEAD
-cd chaos-coder/nextjs-web-app
-=======
 cd chaos-coder
->>>>>>> e5b40f79
 ```
 
 ### 2. Install dependencies
 
 ```bash
-<<<<<<< HEAD
-=======
 cd nextjs-web-app
->>>>>>> e5b40f79
 npm install
 ```
 
 ### 3. Set up environment variables
 
-<<<<<<< HEAD
-Create a `.env.local` file in the project root:
-
-```bash
-HF_API_TOKEN=your_huggingface_api_token
-```
-
-### 4. Run the development server
-
-```bash
-npm run dev
-```
-
-## Usage
-
-1. Access the application in your web browser at http://localhost:3000
-2. Enter your web application requirements or ideas in the input form
-3. View and compare the five different application variations
-4. Use the code preview panel to inspect and edit the generated code
-5. Use keyboard shortcuts for quick access to tools:
-   - Shift+L: Open prompt input
-   - Shift+P: Open performance metrics
-
-## Development
-
-To start the development server:
-=======
 Create a `.env` file in the `nextjs-web-app` directory with the following variables:
 
 ```bash
@@ -205,39 +144,11 @@
 4. Add your Stripe keys to the `.env` file
 
 ### 6. Run the development server
->>>>>>> e5b40f79
 
 ```bash
 npm run dev
 ```
 
-<<<<<<< HEAD
-To build for production:
-
-```bash
-npm run build
-```
-
-To start the production server:
-
-```bash
-npm start
-```
-
-## Note
-
-For best results, be as specific as possible when describing your application requirements. The more detailed your input, the more tailored the generated solutions will be.
-
-## Demo
-
-Check out the demo GIF at the top of this README to see Chaos Coder in action.
-
-## Community
-
-Join our Discord community for support, discussions, and updates:
-
-[Join the Discord Server](https://discord.gg/cK9WeQ7jPq)
-=======
 The application will be available at http://localhost:3000 (or another port if 3000 is in use).
 
 ## Usage
@@ -483,5 +394,4 @@
 - [Hugging Face](https://huggingface.co/)
 - [Tailwind CSS](https://tailwindcss.com/)
 - [Framer Motion](https://www.framer.com/motion/)
-- [Zod](https://zod.dev/)
->>>>>>> e5b40f79
+- [Zod](https://zod.dev/)